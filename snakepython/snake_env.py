"""Gymnasium environment replicating Marcus Petersson's Snake-ML HTML logic.

This module mirrors the browser version by providing:
* Grid based snake game with identical reward shaping (fruit, step, death, loop,
  compact and wall penalties/bonuses).
* Multiple deterministic start patterns (line, cube, edge spiral, random) just
  like the original scripted setups Marcus used in TensorFlow.js.
* Loop detection that punishes repeating turning patterns such as 1,2,1,2 …
* Optional pygame rendering that shows the live training progress while
  respecting silent vectorised environments when training several agents.
"""
from __future__ import annotations

import math
from collections import Counter, deque
from dataclasses import dataclass
from typing import Deque, Dict, List, Optional, Sequence, Tuple

import numpy as np
import pygame
from gymnasium import Env, spaces
from gymnasium.utils import seeding


Action = int
Coordinate = Tuple[int, int]


@dataclass
class RewardConfig:
    """Structured reward configuration to mirror the HTML constants."""

    fruit_reward: float = 10.0
    step_penalty: float = -0.01
    death_penalty: float = -10.0
    loop_penalty: float = -1.0
    compact_bonus: float = 0.05
    wall_penalty: float = -5.0


class SnakeEnv(Env):
    """Marcus Petersson's Snake-ML environment rewritten for Gymnasium.

    The environment keeps the same three channel observation encoding used in the
    browser version:
        * Channel 0 – Snake body/head occupancy (1 where the snake lives).
        * Channel 1 – Fruit position.
        * Channel 2 – Normalised Manhattan distance field towards the fruit to
          retain the compact guidance used by the original heuristics.

    Rendering with pygame is optional and only enabled for the first vectorised
    environment to avoid conflicts when running multiple training workers.
    """

    metadata = {"render_modes": ["human"], "render_fps": 8}

    ACTIONS: Tuple[Coordinate, ...] = ((0, -1), (1, 0), (0, 1), (-1, 0))
    ACTION_NAMES = {0: "UP", 1: "RIGHT", 2: "DOWN", 3: "LEFT"}

    START_PATTERNS: Sequence[str] = ("line", "cube", "spiral", "random")
    REWARD_COMPONENTS: Tuple[str, ...] = (
        "fruit_reward",
        "step_penalty",
        "death_penalty",
        "loop_penalty",
        "compact_bonus",
        "wall_penalty",
    )

    def __init__(
        self,
        grid_size: int = 15,
        render_mode: Optional[str] = None,
        show_window: bool = False,
        reward_config: Optional[RewardConfig] = None,
        seed: Optional[int] = None,
    ) -> None:
        super().__init__()
        assert 10 <= grid_size <= 20, "grid_size must be between 10 and 20"
        self.grid_size = grid_size
        self.reward_cfg = reward_config or RewardConfig()
        self.render_mode = render_mode
        self.show_window = show_window and render_mode == "human"

        obs_shape = (grid_size, grid_size, 3)
        self.observation_space = spaces.Box(
            low=0.0, high=1.0, shape=obs_shape, dtype=np.float32
        )
        self.action_space = spaces.Discrete(4)

        self.clock: Optional[pygame.time.Clock] = None
        self.surface: Optional[pygame.Surface] = None
        self.font: Optional[pygame.font.Font] = None

        self.rng, _ = seeding.np_random(seed)
        self.seed_value = seed

        self.snake: List[Coordinate] = []
        self.direction: Action = 1
        self.pending_growth: int = 0
        self.fruit: Coordinate = (0, 0)
        self.steps_since_reset: int = 0
        self.fruits_eaten: int = 0
        self.loop_history: Deque[Action] = deque(maxlen=12)
        self.episode_reward: float = 0.0
        self._reward_component_keys: Tuple[str, ...] = self.REWARD_COMPONENTS
        self.reward_breakdown: Dict[str, float] = {
            key: 0.0 for key in self._reward_component_keys
        }
        self.last_reward_components: Dict[str, float] = {
            key: 0.0 for key in self._reward_component_keys
        }
<<<<<<< HEAD
        self.info_panel_width: int = 240
=======
>>>>>>> d8608f4b

        self._init_pygame_if_needed()

    # ------------------------------------------------------------------
    # Gymnasium API
    # ------------------------------------------------------------------
    def seed(self, seed: Optional[int] = None) -> None:
        """Set deterministic seed while matching the Gymnasium protocol."""

        self.rng, _ = seeding.np_random(seed)
        self.seed_value = seed

    def set_rendering(self, render_mode: Optional[str], show_window: bool) -> None:
        """Utility used by the training scripts to toggle rendering at runtime."""

        self.render_mode = render_mode
        self.show_window = show_window and render_mode == "human"
        if self.show_window:
            self._init_pygame_if_needed()

    def reset(self, *, seed: Optional[int] = None, options: Optional[dict] = None):
        super().reset(seed=seed)
        if seed is not None:
            self.seed(seed)
        self.steps_since_reset = 0
        self.fruits_eaten = 0
        self.loop_history.clear()
        self.pending_growth = 0
        self.episode_reward = 0.0
        for key in self._reward_component_keys:
            self.reward_breakdown[key] = 0.0
            self.last_reward_components[key] = 0.0
        self._spawn_snake(options or {})
        self._spawn_fruit()
        observation = self._get_observation()
        info = {
            "pattern": self.start_pattern,
            "seed": self.seed_value,
        }
        return observation, info

    def step(self, action: Action):
        assert self.action_space.contains(action)
        reward = 0.0
        terminated = False
        truncated = False
        components = {key: 0.0 for key in self._reward_component_keys}

        components["step_penalty"] += self.reward_cfg.step_penalty
        reward += self.reward_cfg.step_penalty

        if self._is_opposite_direction(action):
            action = self.direction
        self.direction = action
        self.loop_history.append(action)

        head_x, head_y = self.snake[0]
        dx, dy = self.ACTIONS[action]
        new_head = (head_x + dx, head_y + dy)

        # Wall detection – grant penalty and end episode just like HTML.
        if not self._within_bounds(new_head):
            components["wall_penalty"] += self.reward_cfg.wall_penalty
            components["death_penalty"] += self.reward_cfg.death_penalty
            reward += self.reward_cfg.wall_penalty
            reward += self.reward_cfg.death_penalty
            terminated = True
        else:
            if new_head in self.snake:
                components["death_penalty"] += self.reward_cfg.death_penalty
                reward += self.reward_cfg.death_penalty
                terminated = True
            else:
                self.snake.insert(0, new_head)
                if new_head == self.fruit:
                    self.pending_growth += 1
                    self.fruits_eaten += 1
                    components["fruit_reward"] += self.reward_cfg.fruit_reward
                    reward += self.reward_cfg.fruit_reward
                    self._spawn_fruit()
                if self.pending_growth > 0:
                    self.pending_growth -= 1
                else:
                    self.snake.pop()

        self.steps_since_reset += 1

        if terminated:
            self._accumulate_reward_components(components)
            self.episode_reward += reward
            observation = self._get_observation()
            info = self._build_info(done=True)
            return observation, reward, terminated, truncated, info

        loop_penalty = self._loop_penalty()
        compact_bonus = self._compactness_bonus()
        components["loop_penalty"] += loop_penalty
        components["compact_bonus"] += compact_bonus
        reward += loop_penalty
        reward += compact_bonus

        self._accumulate_reward_components(components)
        self.episode_reward += reward
        observation = self._get_observation()
        info = self._build_info(done=False)

        if self.show_window and self.render_mode == "human":
            self.render()

        return observation, reward, terminated, truncated, info

    # ------------------------------------------------------------------
    # Rendering
    # ------------------------------------------------------------------
    def render(self):
        if not self.show_window or self.render_mode != "human":
            return

        if self.surface is None:
            self._init_pygame_if_needed()

        cell_size = 28
        margin = 20
        board_pixels = self.grid_size * cell_size
        screen = self.surface
        screen.fill((15, 15, 30))

        for event in pygame.event.get():
            if event.type == pygame.QUIT:
                self.close()
                return

        for x in range(self.grid_size):
            for y in range(self.grid_size):
                rect = pygame.Rect(
                    margin + x * cell_size,
                    margin + y * cell_size,
                    cell_size,
                    cell_size,
                )
                pygame.draw.rect(screen, (30, 30, 50), rect, 1)

        for i, (sx, sy) in enumerate(self.snake):
            color = (60, 200, 120) if i else (230, 240, 90)
            rect = pygame.Rect(
                margin + sx * cell_size,
                margin + sy * cell_size,
                cell_size,
                cell_size,
            )
            pygame.draw.rect(screen, color, rect)

        fx, fy = self.fruit
        fruit_rect = pygame.Rect(
            margin + fx * cell_size,
            margin + fy * cell_size,
            cell_size,
            cell_size,
        )
        pygame.draw.rect(screen, (220, 90, 110), fruit_rect)

        status = (
            f"Snake-ML | Pattern: {self.start_pattern} | "
            f"Fruits: {self.fruits_eaten} | Steps: {self.steps_since_reset}"
        )
        pygame.display.set_caption(status)

        self._render_info_panel(screen, margin, board_pixels)

        if self.font:
            text_surf = self.font.render(status, True, (220, 220, 220))
            screen.blit(text_surf, (margin, 4))

        pygame.display.flip()
        self.clock.tick(self.metadata["render_fps"])

    def close(self):
        if self.surface is not None:
            pygame.display.quit()
            pygame.quit()
            self.surface = None
            self.clock = None
            self.font = None
            self.show_window = False

    # ------------------------------------------------------------------
    # Internal helpers mirroring the JS version
    # ------------------------------------------------------------------
    def _init_pygame_if_needed(self) -> None:
        if not self.show_window:
            return
        if not pygame.get_init():
            pygame.init()
        self.clock = pygame.time.Clock()
        board_pixels = self.grid_size * 28
        window_size = (
            board_pixels + 40 + self.info_panel_width,
            board_pixels + 40,
        )
        self.surface = pygame.display.set_mode(window_size)
        try:
            pygame.font.init()
            self.font = pygame.font.SysFont("consolas", 16)
        except Exception:
            self.font = None

    def _spawn_snake(self, options: dict) -> None:
        pattern = options.get("pattern") or str(self.rng.choice(np.array(self.START_PATTERNS)))
        self.start_pattern = pattern
        cx = self.grid_size // 2
        cy = self.grid_size // 2

        if pattern == "line":
            length = max(3, self.grid_size // 3)
            start_x = int(np.clip(cx - length // 2, 1, self.grid_size - length - 1))
            self.snake = [(start_x + i, cy) for i in range(length)]
            self.direction = 1
        elif pattern == "cube":
            half = max(2, self.grid_size // 4)
            points: List[Coordinate] = []
            for dy in range(-half, half):
                for dx in range(-half, half):
                    nx = int(np.clip(cx + dx, 1, self.grid_size - 2))
                    ny = int(np.clip(cy + dy, 1, self.grid_size - 2))
                    points.append((nx, ny))
            self.snake = list(dict.fromkeys(points))
            self.direction = 1
        elif pattern == "spiral":
            self.snake = self._generate_spiral(cx, cy)
            self.direction = 0
        else:  # random scatter
            length = max(4, self.grid_size // 2)
            self.snake = []
            used = set()
            while len(self.snake) < length:
                pos = (self.rng.integers(1, self.grid_size - 1), self.rng.integers(1, self.grid_size - 1))
                if pos not in used:
                    self.snake.append(pos)
                    used.add(pos)
            self.snake.sort()
            self.direction = int(self.rng.integers(0, 4))

        self.snake = [self._wrap_position(p) for p in self.snake]

    def _spawn_fruit(self) -> None:
        available = set((x, y) for x in range(self.grid_size) for y in range(self.grid_size))
        for segment in self.snake:
            available.discard(segment)
        if not available:
            self.fruit = self.snake[0]
            return
        options = list(available)
        idx = int(self.rng.integers(0, len(options)))
        self.fruit = options[idx]

    def _generate_spiral(self, cx: int, cy: int) -> List[Coordinate]:
        path: List[Coordinate] = []
        radius = min(cx, cy) - 1
        x, y = cx, cy
        directions = [(1, 0), (0, 1), (-1, 0), (0, -1)]
        step_length = 1
        while radius > 0 and len(path) < self.grid_size * self.grid_size:
            for d in directions:
                for _ in range(step_length):
                    x += d[0]
                    y += d[1]
                    if not self._within_bounds((x, y)):
                        continue
                    path.append((x, y))
                step_length += 1
            radius -= 1
        if not path:
            path = [(cx, cy)]
        return path[: max(3, self.grid_size // 2)]

    def _get_observation(self) -> np.ndarray:
        grid = np.zeros((self.grid_size, self.grid_size, 3), dtype=np.float32)
        for i, (x, y) in enumerate(self.snake):
            grid[y, x, 0] = 1.0 if i else 0.75
        fx, fy = self.fruit
        grid[fy, fx, 1] = 1.0
        self._encode_distance_field(grid)
        return grid

    def _encode_distance_field(self, grid: np.ndarray) -> None:
        fx, fy = self.fruit
        norm = self.grid_size * 2
        for y in range(self.grid_size):
            for x in range(self.grid_size):
                dist = abs(fx - x) + abs(fy - y)
                grid[y, x, 2] = 1.0 - dist / norm

    def _within_bounds(self, pos: Coordinate) -> bool:
        x, y = pos
        return 0 <= x < self.grid_size and 0 <= y < self.grid_size

    def _is_opposite_direction(self, action: Action) -> bool:
        return (self.direction + 2) % 4 == action

    def _wrap_position(self, pos: Coordinate) -> Coordinate:
        x, y = pos
        return (int(np.clip(x, 0, self.grid_size - 1)), int(np.clip(y, 0, self.grid_size - 1)))

    def _compactness_bonus(self) -> float:
        cx = cy = self.grid_size / 2
        head_x, head_y = self.snake[0]
        distance = math.hypot(head_x - cx, head_y - cy)
        max_distance = math.hypot(cx, cy)
        compact_score = 1.0 - (distance / max_distance)
        return self.reward_cfg.compact_bonus * compact_score

    def _loop_penalty(self) -> float:
        penalty = 0.0
        pattern = self._detect_loop_pattern(self.loop_history)
        if pattern:
            penalty += self.reward_cfg.loop_penalty
        return penalty

    def _detect_loop_pattern(self, history: Deque[Action]) -> Optional[Tuple[Action, ...]]:
        if len(history) < 6:
            return None
        counts = Counter(history)
        if len(counts) <= 2:
            seq = tuple(history)
            if all(seq[i] == seq[i % 2] for i in range(len(seq))):
                return seq[:2]
        if len(history) >= 8:
            seq = tuple(history)
            half = len(seq) // 2
            if seq[:half] == seq[half:]:
                return seq[:half]
        return None

    def _build_info(self, done: bool) -> dict:
        info = {
            "fruits": self.fruits_eaten,
            "steps": self.steps_since_reset,
            "pattern": self.start_pattern,
            "step_reward_components": dict(self.last_reward_components),
        }
        if done:
            info["reward_breakdown"] = dict(self.reward_breakdown)
            info["episode"] = {
                "r": float(self.episode_reward),
                "l": self.steps_since_reset,
            }
        return info

<<<<<<< HEAD
    def _render_info_panel(
        self, screen: pygame.Surface, margin: int, board_pixels: int
    ) -> None:
        panel_x = margin + board_pixels
        panel_rect = pygame.Rect(
            panel_x,
            margin,
            self.info_panel_width,
            board_pixels,
        )
        pygame.draw.rect(screen, (24, 24, 46), panel_rect)
        pygame.draw.rect(screen, (50, 50, 80), panel_rect, 1)

        if not self.font:
            return

        lines = self._build_panel_lines()
        line_height = self.font.get_linesize()
        text_x = panel_x + 12
        text_y = margin + 12
        accent_colour = (180, 190, 230)
        text_colour = (210, 215, 235)

        for line in lines:
            if line == "":
                text_y += line_height // 2
                continue
            if line.endswith(":"):
                colour = accent_colour
            else:
                colour = text_colour
            text_surface = self.font.render(line, True, colour)
            screen.blit(text_surface, (text_x, text_y))
            text_y += line_height

    def _build_panel_lines(self) -> List[str]:
        episode_lines = [
            f"Total reward: {self.episode_reward:+.2f}",
            f"Fruits eaten: {self.fruits_eaten}",
            f"Steps taken: {self.steps_since_reset}",
        ]

        last_components = ["Last step:"]
        for key in self._reward_component_keys:
            value = self.last_reward_components.get(key, 0.0)
            last_components.append(f"{self._format_component_label(key)}: {value:+.2f}")

        cumulative_components = ["Episode sum:"]
        for key in self._reward_component_keys:
            value = self.reward_breakdown.get(key, 0.0)
            cumulative_components.append(
                f"{self._format_component_label(key)}: {value:+.2f}"
            )

        return [
            "Episode stats:",
            *episode_lines,
            "",
            *last_components,
            "",
            *cumulative_components,
        ]

    @staticmethod
    def _format_component_label(component: str) -> str:
        return component.replace("_", " ").title()

=======
>>>>>>> d8608f4b
    def _accumulate_reward_components(self, components: Dict[str, float]) -> None:
        for key, value in components.items():
            self.reward_breakdown[key] += value
            self.last_reward_components[key] = value


__all__ = ["SnakeEnv", "RewardConfig"]<|MERGE_RESOLUTION|>--- conflicted
+++ resolved
@@ -110,10 +110,6 @@
         self.last_reward_components: Dict[str, float] = {
             key: 0.0 for key in self._reward_component_keys
         }
-<<<<<<< HEAD
-        self.info_panel_width: int = 240
-=======
->>>>>>> d8608f4b
 
         self._init_pygame_if_needed()
 
@@ -462,76 +458,6 @@
             }
         return info
 
-<<<<<<< HEAD
-    def _render_info_panel(
-        self, screen: pygame.Surface, margin: int, board_pixels: int
-    ) -> None:
-        panel_x = margin + board_pixels
-        panel_rect = pygame.Rect(
-            panel_x,
-            margin,
-            self.info_panel_width,
-            board_pixels,
-        )
-        pygame.draw.rect(screen, (24, 24, 46), panel_rect)
-        pygame.draw.rect(screen, (50, 50, 80), panel_rect, 1)
-
-        if not self.font:
-            return
-
-        lines = self._build_panel_lines()
-        line_height = self.font.get_linesize()
-        text_x = panel_x + 12
-        text_y = margin + 12
-        accent_colour = (180, 190, 230)
-        text_colour = (210, 215, 235)
-
-        for line in lines:
-            if line == "":
-                text_y += line_height // 2
-                continue
-            if line.endswith(":"):
-                colour = accent_colour
-            else:
-                colour = text_colour
-            text_surface = self.font.render(line, True, colour)
-            screen.blit(text_surface, (text_x, text_y))
-            text_y += line_height
-
-    def _build_panel_lines(self) -> List[str]:
-        episode_lines = [
-            f"Total reward: {self.episode_reward:+.2f}",
-            f"Fruits eaten: {self.fruits_eaten}",
-            f"Steps taken: {self.steps_since_reset}",
-        ]
-
-        last_components = ["Last step:"]
-        for key in self._reward_component_keys:
-            value = self.last_reward_components.get(key, 0.0)
-            last_components.append(f"{self._format_component_label(key)}: {value:+.2f}")
-
-        cumulative_components = ["Episode sum:"]
-        for key in self._reward_component_keys:
-            value = self.reward_breakdown.get(key, 0.0)
-            cumulative_components.append(
-                f"{self._format_component_label(key)}: {value:+.2f}"
-            )
-
-        return [
-            "Episode stats:",
-            *episode_lines,
-            "",
-            *last_components,
-            "",
-            *cumulative_components,
-        ]
-
-    @staticmethod
-    def _format_component_label(component: str) -> str:
-        return component.replace("_", " ").title()
-
-=======
->>>>>>> d8608f4b
     def _accumulate_reward_components(self, components: Dict[str, float]) -> None:
         for key, value in components.items():
             self.reward_breakdown[key] += value
