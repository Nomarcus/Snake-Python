--- conflicted
+++ resolved
@@ -10,10 +10,7 @@
 from dataclasses import dataclass, field, fields, replace
 from functools import partial
 from pathlib import Path
-<<<<<<< HEAD
 import sys
-=======
->>>>>>> 13c9027e
 from typing import Deque, Dict, Iterable, List, Mapping, Optional, Sequence, Set, Tuple
 
 try:  # NumPy krävs för Double DQN-implementationen
@@ -27,15 +24,12 @@
 import tkinter as tk
 from tkinter import filedialog, messagebox
 
-<<<<<<< HEAD
 if __package__ in (None, ""):
     project_root = Path(__file__).resolve().parent.parent
     project_root_str = str(project_root)
     if project_root_str not in sys.path:
         sys.path.insert(0, project_root_str)
 
-=======
->>>>>>> 13c9027e
 from snakepython.utils.reward_telemetry import RewardTelemetryTracker
 
 # ---------------------------------------------------------------------------
